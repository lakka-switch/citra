# CMake 3.8 required for 17 to be a valid value for CXX_STANDARD
cmake_minimum_required(VERSION 3.8)
list(APPEND CMAKE_MODULE_PATH "${CMAKE_CURRENT_SOURCE_DIR}/CMakeModules")
list(APPEND CMAKE_MODULE_PATH "${CMAKE_CURRENT_SOURCE_DIR}/externals/cmake-modules")
include(DownloadExternals)
include(CMakeDependentOption)

project(citra)

# Set bundled sdl2/qt as dependent options.
# OFF by default, but if ENABLE_SDL2 and MSVC are true then ON
option(ENABLE_SDL2 "Enable the SDL2 frontend" ON)
CMAKE_DEPENDENT_OPTION(CITRA_USE_BUNDLED_SDL2 "Download bundled SDL2 binaries" ON "ENABLE_SDL2;MSVC" OFF)

option(ENABLE_QT "Enable the Qt frontend" ON)
option(ENABLE_QT_TRANSLATION "Enable translations for the Qt frontend" OFF)
CMAKE_DEPENDENT_OPTION(CITRA_USE_BUNDLED_QT "Download bundled Qt binaries" ON "ENABLE_QT;MSVC" OFF)

option(ENABLE_LIBRETRO "Enable the LibRetro frontend" OFF)

option(ENABLE_WEB_SERVICE "Enable web services (telemetry, etc.)" ON)

<<<<<<< HEAD
option(DISABLE_CLANG_TARGET "Disables the Clang format check" ON)
=======
option(ENABLE_CUBEB "Enables the cubeb audio backend" ON)
>>>>>>> 8e02c70e

if(NOT EXISTS ${CMAKE_SOURCE_DIR}/.git/hooks/pre-commit)
    message(STATUS "Copying pre-commit hook")
    file(COPY hooks/pre-commit
        DESTINATION ${CMAKE_SOURCE_DIR}/.git/hooks)
endif()

# Sanity check : Check that all submodules are present
# =======================================================================

function(check_submodules_present)
    file(READ "${CMAKE_SOURCE_DIR}/.gitmodules" gitmodules)
    string(REGEX MATCHALL "path *= *[^ \t\r\n]*" gitmodules ${gitmodules})
    foreach(module ${gitmodules})
        string(REGEX REPLACE "path *= *" "" module ${module})
        if (NOT EXISTS "${CMAKE_SOURCE_DIR}/${module}/.git")
            message(SEND_ERROR "Git submodule ${module} not found."
                    "Please run: git submodule update --init --recursive")
        endif()
    endforeach()
endfunction()
check_submodules_present()


configure_file(${CMAKE_SOURCE_DIR}/dist/compatibility_list/compatibility_list.qrc
               ${CMAKE_BINARY_DIR}/dist/compatibility_list/compatibility_list.qrc
               COPYONLY)

if (ENABLE_COMPATIBILITY_LIST_DOWNLOAD AND NOT EXISTS ${CMAKE_BINARY_DIR}/dist/compatibility_list/compatibility_list.json)
    message(STATUS "Downloading compatibility list for citra...")
    file(DOWNLOAD
        https://api.citra-emu.org/gamedb/
        "${CMAKE_BINARY_DIR}/dist/compatibility_list/compatibility_list.json" SHOW_PROGRESS)
endif()

if (NOT EXISTS ${CMAKE_BINARY_DIR}/dist/compatibility_list/compatibility_list.json)
    file(WRITE ${CMAKE_BINARY_DIR}/dist/compatibility_list/compatibility_list.json "")
endif()

# Detect current compilation architecture and create standard definitions
# =======================================================================

include(CheckSymbolExists)
function(detect_architecture symbol arch)
    if (NOT DEFINED ARCHITECTURE)
        set(CMAKE_REQUIRED_QUIET 1)
        check_symbol_exists("${symbol}" "" ARCHITECTURE_${arch})
        unset(CMAKE_REQUIRED_QUIET)

        # The output variable needs to be unique across invocations otherwise
        # CMake's crazy scope rules will keep it defined
        if (ARCHITECTURE_${arch})
            set(ARCHITECTURE "${arch}" PARENT_SCOPE)
            set(ARCHITECTURE_${arch} 1 PARENT_SCOPE)
            add_definitions(-DARCHITECTURE_${arch}=1)
        endif()
    endif()
endfunction()

if (NOT ENABLE_GENERIC)
    if (MSVC)
        detect_architecture("_M_AMD64" x86_64)
        detect_architecture("_M_IX86" x86)
        detect_architecture("_M_ARM" ARM)
    else()
        detect_architecture("__x86_64__" x86_64)
        detect_architecture("__i386__" x86)
        detect_architecture("__arm__" ARM)
    endif()
endif()
if (NOT DEFINED ARCHITECTURE)
    set(ARCHITECTURE "GENERIC")
    set(ARCHITECTURE_GENERIC 1)
    add_definitions(-DARCHITECTURE_GENERIC=1)
endif()
message(STATUS "Target architecture: ${ARCHITECTURE}")


# Configure compilation flags
# ===========================

set(CMAKE_CXX_STANDARD 17)
set(CMAKE_CXX_STANDARD_REQUIRED ON)

if (NOT MSVC)
    set(CMAKE_CXX_FLAGS "${CMAKE_CXX_FLAGS} -Wno-attributes")
    set(CMAKE_C_FLAGS "${CMAKE_C_FLAGS}")
    set(CMAKE_POSITION_INDEPENDENT_CODE ON)

    if (MINGW)
        add_definitions(-DMINGW_HAS_SECURE_API)
        set(CMAKE_CXX_FLAGS "${CMAKE_CXX_FLAGS} -gdwarf")

        if (MINGW_STATIC_BUILD)
            add_definitions(-DQT_STATICPLUGIN)
            set(CMAKE_CXX_FLAGS "${CMAKE_CXX_FLAGS} -static")
            set(CMAKE_EXE_LINKER_FLAGS "${CMAKE_EXE_LINKER_FLAGS} -static")
        endif()
    endif()
else()
    # Silence "deprecation" warnings
    add_definitions(/D_CRT_SECURE_NO_WARNINGS /D_CRT_NONSTDC_NO_DEPRECATE /D_SCL_SECURE_NO_WARNINGS)
    # Avoid non-compliant standard library extensions
    add_definitions(/D_CRT_DECLARE_NONSTDC_NAMES)
    # Avoid windows.h junk
    add_definitions(/DNOMINMAX)
    # Avoid windows.h from including some usually unused libs like winsocks.h, since this might cause some redefinition errors.
    add_definitions(/DWIN32_LEAN_AND_MEAN)

    # set up output paths for executable binaries (.exe-files, and .dll-files on DLL-capable platforms)
    set(CMAKE_RUNTIME_OUTPUT_DIRECTORY ${CMAKE_BINARY_DIR}/bin)
    set(CMAKE_CONFIGURATION_TYPES Debug Release CACHE STRING "" FORCE)

    # Tweak optimization settings
    # As far as I can tell, there's no way to override the CMake defaults while leaving user
    # changes intact, so we'll just clobber everything and say sorry.
    message(STATUS "Cache compiler flags ignored, please edit CMakeLists.txt to change the flags.")

    # /W3 - Level 3 warnings
    # /MP - Multi-threaded compilation
    # /Zi - Output debugging information
    # /Zo - enhanced debug info for optimized builds
    # /permissive- - enables stricter C++ standards conformance checks
    set(CMAKE_C_FLAGS   "/W3 /MP /Zi /Zo /permissive-" CACHE STRING "" FORCE)
    # /EHsc - C++-only exception handling semantics
    # /std:c++latest - Latest available C++ standard
    # /Zc:throwingNew - let codegen assume `operator new` will never return null
    # /Zc:inline - let codegen omit inline functions in object files
    set(CMAKE_CXX_FLAGS "${CMAKE_C_FLAGS} /EHsc /std:c++latest /Zc:throwingNew,inline" CACHE STRING "" FORCE)

    # /MDd - Multi-threaded Debug Runtime DLL
    set(CMAKE_C_FLAGS_DEBUG   "/Od /MDd" CACHE STRING "" FORCE)
    set(CMAKE_CXX_FLAGS_DEBUG "${CMAKE_C_FLAGS_DEBUG}" CACHE STRING "" FORCE)

    # /O2 - Optimization level 2
    # /GS- - No stack buffer overflow checks
    # /MD - Multi-threaded runtime DLL
    set(CMAKE_C_FLAGS_RELEASE   "/O2 /GS- /MD" CACHE STRING "" FORCE)
    set(CMAKE_CXX_FLAGS_RELEASE "${CMAKE_C_FLAGS_RELEASE}" CACHE STRING "" FORCE)

    set(CMAKE_EXE_LINKER_FLAGS_DEBUG   "/DEBUG /MANIFEST:NO" CACHE STRING "" FORCE)
    set(CMAKE_EXE_LINKER_FLAGS_RELEASE "/DEBUG /MANIFEST:NO /INCREMENTAL:NO /OPT:REF,ICF" CACHE STRING "" FORCE)
endif()

# Set file offset size to 64 bits.
#
# On modern Unixes, this is typically already the case. The lone exception is
# glibc, which may default to 32 bits. glibc allows this to be configured
# by setting _FILE_OFFSET_BITS.
if(CMAKE_SYSTEM_NAME STREQUAL "Linux")
    add_definitions(-D_FILE_OFFSET_BITS=64)
endif()

add_definitions(-DSINGLETHREADED)
# CMake seems to only define _DEBUG on Windows
set_property(DIRECTORY APPEND PROPERTY
    COMPILE_DEFINITIONS $<$<CONFIG:Debug>:_DEBUG> $<$<NOT:$<CONFIG:Debug>>:NDEBUG>)

math(EXPR EMU_ARCH_BITS ${CMAKE_SIZEOF_VOID_P}*8)
add_definitions(-DEMU_ARCH_BITS=${EMU_ARCH_BITS})

# System imported libraries
# ======================

find_package(Boost 1.66.0 QUIET)
if (NOT Boost_FOUND)
    message(STATUS "Boost 1.66.0 or newer not found, falling back to externals")

    set(BOOST_ROOT "${CMAKE_SOURCE_DIR}/externals/boost")
    set(Boost_NO_SYSTEM_PATHS OFF)
    find_package(Boost QUIET REQUIRED)
endif()

# Prefer the -pthread flag on Linux.
set(THREADS_PREFER_PTHREAD_FLAG ON)
find_package(Threads REQUIRED)

if (ENABLE_SDL2)
    if (CITRA_USE_BUNDLED_SDL2)
        # Detect toolchain and platform
        if (MSVC14 AND ARCHITECTURE_x86_64)
            set(SDL2_VER "SDL2-2.0.5")
        else()
            message(FATAL_ERROR "No bundled SDL2 binaries for your toolchain. Disable CITRA_USE_BUNDLED_SDL2 and provide your own.")
        endif()

        if (DEFINED SDL2_VER)
            download_bundled_external("sdl2/" ${SDL2_VER} SDL2_PREFIX)
        endif()

        set(SDL2_FOUND YES)
        set(SDL2_INCLUDE_DIR "${SDL2_PREFIX}/include" CACHE PATH "Path to SDL2 headers")
        set(SDL2_LIBRARY "${SDL2_PREFIX}/lib/x64/SDL2.lib" CACHE PATH "Path to SDL2 library")
        set(SDL2_DLL_DIR "${SDL2_PREFIX}/lib/x64/" CACHE PATH "Path to SDL2.dll")
    else()
        find_package(SDL2 REQUIRED)
    endif()

    if (SDL2_FOUND)
        # TODO(yuriks): Make FindSDL2.cmake export an IMPORTED library instead
        add_library(SDL2 INTERFACE)
        target_link_libraries(SDL2 INTERFACE "${SDL2_LIBRARY}")
        target_include_directories(SDL2 INTERFACE "${SDL2_INCLUDE_DIR}")
    endif()
else()
    set(SDL2_FOUND NO)
endif()

if (ENABLE_QT)
    if (CITRA_USE_BUNDLED_QT)
        if (MSVC14 AND ARCHITECTURE_x86_64)
            set(QT_VER qt-5.10.0-msvc2017_64)
        else()
            message(FATAL_ERROR "No bundled Qt binaries for your toolchain. Disable CITRA_USE_BUNDLED_QT and provide your own.")
        endif()

        if (DEFINED QT_VER)
            download_bundled_external("qt/" ${QT_VER} QT_PREFIX)
        endif()

        set(QT_PREFIX_HINT HINTS "${QT_PREFIX}")
    else()
        # Passing an empty HINTS seems to cause default system paths to get ignored in CMake 2.8 so
        # make sure to not pass anything if we don't have one.
        set(QT_PREFIX_HINT)
    endif()

    find_package(Qt5 REQUIRED COMPONENTS Widgets OpenGL Multimedia ${QT_PREFIX_HINT})

    if (ENABLE_QT_TRANSLATION)
        find_package(Qt5 REQUIRED COMPONENTS LinguistTools ${QT_PREFIX_HINT})
    endif()
endif()

if (ENABLE_WEB_SERVICE)
    add_definitions(-DENABLE_WEB_SERVICE)
endif()
if (CITRA_ENABLE_COMPATIBILITY_REPORTING)
    add_definitions(-DCITRA_ENABLE_COMPATIBILITY_REPORTING)
endif()

# Platform-specific library requirements
# ======================================

IF (APPLE)
    FIND_LIBRARY(COCOA_LIBRARY Cocoa)           # Umbrella framework for everything GUI-related
    set(PLATFORM_LIBRARIES ${COCOA_LIBRARY} ${IOKIT_LIBRARY} ${COREVIDEO_LIBRARY})

    if (CMAKE_CXX_COMPILER_ID STREQUAL Clang)
        set(CMAKE_CXX_FLAGS "${CMAKE_CXX_FLAGS} -stdlib=libc++")
        set(CMAKE_EXE_LINKER_FLAGS "${CMAKE_EXE_LINKER_FLAGS} -stdlib=libc++")
    endif()
ELSEIF (WIN32)
    # WSAPoll and SHGetKnownFolderPath (AppData/Roaming) didn't exist before WinNT 6.x (Vista)
    add_definitions(-D_WIN32_WINNT=0x0600 -DWINVER=0x0600)
    set(PLATFORM_LIBRARIES winmm ws2_32)
    IF (MINGW)
        # PSAPI is the Process Status API
        set(PLATFORM_LIBRARIES ${PLATFORM_LIBRARIES} psapi imm32 version)
    ENDIF (MINGW)
ELSEIF (CMAKE_SYSTEM_NAME MATCHES "^(Linux|kFreeBSD|GNU|SunOS)$")
    set(PLATFORM_LIBRARIES rt)
ENDIF (APPLE)

# MINGW: GCC does not support codecvt, so use iconv instead
if (UNIX OR MINGW)
    find_library(ICONV_LIBRARY NAMES iconv)
    if (ICONV_LIBRARY)
        list(APPEND PLATFORM_LIBRARIES ${ICONV_LIBRARY})
    endif()
endif()

# Setup a custom clang-format target (if clang-format can be found) that will run
# against all the src files. This should be used before making a pull request.
# =======================================================================

set(CLANG_FORMAT_POSTFIX "-6.0")
find_program(CLANG_FORMAT
    NAMES clang-format${CLANG_FORMAT_POSTFIX}
          clang-format
    PATHS ${CMAKE_BINARY_DIR}/externals)
# if find_program doesn't find it, try to download from externals
if (NOT CLANG_FORMAT AND NOT DISABLE_CLANG_TARGET)
    if (WIN32)
        message(STATUS "Clang format not found! Downloading...")
        set(CLANG_FORMAT "${CMAKE_BINARY_DIR}/externals/clang-format${CLANG_FORMAT_POSTFIX}.exe")
        file(DOWNLOAD
            https://github.com/yuzu-emu/ext-windows-bin/raw/master/clang-format${CLANG_FORMAT_POSTFIX}.exe
            "${CLANG_FORMAT}" SHOW_PROGRESS
            STATUS DOWNLOAD_SUCCESS)
        if (NOT DOWNLOAD_SUCCESS EQUAL 0)
            message(WARNING "Could not download clang format! Disabling the clang format target")
            file(REMOVE ${CLANG_FORMAT})
            unset(CLANG_FORMAT)
        endif()
    else()
        message(WARNING "Clang format not found! Disabling the clang format target")
    endif()
endif()

if (CLANG_FORMAT AND NOT DISABLE_CLANG_TARGET)
    set(SRCS ${CMAKE_SOURCE_DIR}/src)
    set(CCOMMENT "Running clang format against all the .h and .cpp files in src/")
    if (WIN32)
        add_custom_target(clang-format
            COMMAND powershell.exe -Command "${CLANG_FORMAT} -i @(Get-ChildItem -Recurse ${SRCS}/* -Include \'*.h\', \'*.cpp\')"
            COMMENT ${CCOMMENT})
    elseif(MINGW)
        add_custom_target(clang-format
            COMMAND find `cygpath -u ${SRCS}` -iname *.h -o -iname *.cpp | xargs `cygpath -u ${CLANG_FORMAT}` -i
            COMMENT ${CCOMMENT})
    else()
        add_custom_target(clang-format
            COMMAND find ${SRCS} -iname *.h -o -iname *.cpp | xargs ${CLANG_FORMAT} -i
            COMMENT ${CCOMMENT})
    endif()
    unset(SRCS)
    unset(CCOMMENT)
endif()

# Include source code
# ===================

# This function should be passed a list of all files in a target. It will automatically generate
# file groups following the directory hierarchy, so that the layout of the files in IDEs matches the
# one in the filesystem.
function(create_target_directory_groups target_name)
    # Place any files that aren't in the source list in a separate group so that they don't get in
    # the way.
    source_group("Other Files" REGULAR_EXPRESSION ".")

    get_target_property(target_sources "${target_name}" SOURCES)

    foreach(file_name IN LISTS target_sources)
        get_filename_component(dir_name "${file_name}" PATH)
        # Group names use '\' as a separator even though the entire rest of CMake uses '/'...
        string(REPLACE "/" "\\" group_name "${dir_name}")
        source_group("${group_name}" FILES "${file_name}")
    endforeach()
endfunction()

# Gets a UTC timstamp and sets the provided variable to it
function(get_timestamp _var)
    string(TIMESTAMP timestamp UTC)
    set(${_var} "${timestamp}" PARENT_SCOPE)
endfunction()

# generate git/build information
include(GetGitRevisionDescription)
get_git_head_revision(GIT_REF_SPEC GIT_REV)
git_describe(GIT_DESC --always --long --dirty)
git_branch_name(GIT_BRANCH)
get_timestamp(BUILD_DATE)

enable_testing()
add_subdirectory(externals)
add_subdirectory(src)
add_subdirectory(dist/installer)


# Installation instructions
# =========================

# Install freedesktop.org metadata files, following those specifications:
# http://standards.freedesktop.org/desktop-entry-spec/desktop-entry-spec-latest.html
# http://standards.freedesktop.org/icon-theme-spec/icon-theme-spec-latest.html
# http://standards.freedesktop.org/shared-mime-info-spec/shared-mime-info-spec-latest.html
if(ENABLE_QT AND UNIX AND NOT APPLE)
    install(FILES "${CMAKE_SOURCE_DIR}/dist/citra.desktop"
            DESTINATION "${CMAKE_INSTALL_PREFIX}/share/applications")
    install(FILES "${CMAKE_SOURCE_DIR}/dist/citra.svg"
            DESTINATION "${CMAKE_INSTALL_PREFIX}/share/icons/hicolor/scalable/apps")
    install(FILES "${CMAKE_SOURCE_DIR}/dist/citra.xml"
            DESTINATION "${CMAKE_INSTALL_PREFIX}/share/mime/packages")
endif()

if(UNIX)
    if(ENABLE_SDL2)
        install(FILES "${CMAKE_SOURCE_DIR}/dist/citra.6"
                DESTINATION "${CMAKE_INSTALL_PREFIX}/share/man/man6")
    endif()

    if (ENABLE_QT)
        install(FILES "${CMAKE_SOURCE_DIR}/dist/citra-qt.6"
                DESTINATION "${CMAKE_INSTALL_PREFIX}/share/man/man6")
    endif()
endif()<|MERGE_RESOLUTION|>--- conflicted
+++ resolved
@@ -20,11 +20,8 @@
 
 option(ENABLE_WEB_SERVICE "Enable web services (telemetry, etc.)" ON)
 
-<<<<<<< HEAD
 option(DISABLE_CLANG_TARGET "Disables the Clang format check" ON)
-=======
 option(ENABLE_CUBEB "Enables the cubeb audio backend" ON)
->>>>>>> 8e02c70e
 
 if(NOT EXISTS ${CMAKE_SOURCE_DIR}/.git/hooks/pre-commit)
     message(STATUS "Copying pre-commit hook")
